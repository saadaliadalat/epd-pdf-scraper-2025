--- conflicted
+++ resolved
@@ -50,11 +50,7 @@
     MAX_CONCURRENT = 3
     
     # Browser settings
-<<<<<<< HEAD
-    HEADLESS = True  # Set to True for production
-=======
     HEADLESS = False  # Set to True for production
->>>>>>> d8db81ee
     BROWSER_ARGS = [
         '--no-sandbox',
         '--disable-setuid-sandbox',
